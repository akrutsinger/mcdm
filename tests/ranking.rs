use approx::assert_relative_eq;
use mcdm::errors::McdmError;
use mcdm::normalization::Normalize;
use mcdm::ranking::Rank;
use nalgebra::{dmatrix, dvector};

mod aras_tests {
    use super::*;

    #[test]
    fn test_rank() -> Result<(), McdmError> {
        let matrix = dmatrix![
            2.9, 2.31, 0.56, 1.89;
            1.2, 1.34, 0.21, 2.48;
            0.3, 2.48, 1.75, 1.69
        ];
        let weights = dvector![0.25, 0.25, 0.25, 0.25];
        let criteria_types = mcdm::CriteriaType::from(vec![-1, 1, 1, -1])?;
        let ranking = matrix.rank_aras(&criteria_types, &weights)?;
        assert_relative_eq!(
            ranking,
            dvector![0.49447117, 0.35767527, 1.0],
            epsilon = 1e-5
        );

        Ok(())
    }
}

mod cocoso_tests {
    use super::*;

    #[test]
    fn test_rank() -> Result<(), McdmError> {
        let matrix = dmatrix![
            2.9, 2.31, 0.56, 1.89;
            1.2, 1.34, 0.21, 2.48;
            0.3, 2.48, 1.75, 1.69
        ];
        let weights = dvector![0.25, 0.25, 0.25, 0.25];
        let criteria_types = mcdm::CriteriaType::from(vec![-1, 1, 1, -1])?;
        let normalized_matrix = matrix.normalize_min_max(&criteria_types)?;
        let ranking = normalized_matrix.rank_cocoso(&weights)?;
        assert_relative_eq!(
            ranking,
            dvector![3.24754746, 1.14396494, 5.83576765],
            epsilon = 1e-5
        );

        Ok(())
    }

    #[test]
    fn test_with_zero_weights() -> Result<(), McdmError> {
        let matrix = dmatrix![0.2, 0.8; 0.5, 0.5; 0.9, 0.1];
        let weights = dvector![0.0, 0.0];
        let ranking = matrix.rank_cocoso(&weights)?;

        assert_eq!(ranking.iter().all(|&x| x.is_nan()), true);

        Ok(())
    }

    #[test]
    fn test_rank_with_invalid_dimensions() -> Result<(), McdmError> {
        let matrix = dmatrix![0.2, 0.8; 0.5, 0.5; 0.9, 0.1];
        let weights = dvector![0.6];
        let ranking = matrix.rank_cocoso(&weights);
        assert!(ranking.is_err());

        Ok(())
    }
}

mod codas_tests {
    use super::*;

    #[test]
    fn test_rank() -> Result<(), McdmError> {
        let matrix = dmatrix![
            2.9, 2.31, 0.56, 1.89;
            1.2, 1.34, 0.21, 2.48;
            0.3, 2.48, 1.75, 1.69
        ];
        let weights = dvector![0.25, 0.25, 0.25, 0.25];
        let criteria_types = mcdm::CriteriaType::from(vec![-1, 1, 1, -1])?;
        let normalized_matrix = matrix.normalize_linear(&criteria_types)?;
        let ranking = normalized_matrix.rank_codas(&weights, 0.02)?;
        assert_relative_eq!(
            ranking,
            dvector![-0.40977725, -1.15891275, 1.56869],
            epsilon = 1e-5
        );

        Ok(())
    }
}

mod copras_tests {
    use super::*;

    #[test]
    fn test_rank() -> Result<(), McdmError> {
        let matrix = dmatrix![
            2.9, 2.31, 0.56, 1.89;
            1.2, 1.34, 0.21, 2.48;
            0.3, 2.48, 1.75, 1.69
        ];
        let weights = dvector![0.25, 0.25, 0.25, 0.25];
        let criteria_types = mcdm::CriteriaType::from(vec![-1, 1, 1, -1])?;
        let ranking = matrix.rank_copras(&criteria_types, &weights)?;
        assert_relative_eq!(
            ranking,
            dvector![1.0, 0.6266752, 0.92104753],
            epsilon = 1e-5
        );

        Ok(())
    }
}

mod edas_tests {
    use super::*;

    #[test]
    fn test_rank() -> Result<(), McdmError> {
        let matrix = dmatrix![
            2.9, 2.31, 0.56, 1.89;
            1.2, 1.34, 0.21, 2.48;
            0.3, 2.48, 1.75, 1.69
        ];
        let weights = dvector![0.25, 0.25, 0.25, 0.25];
        let criteria_types = mcdm::CriteriaType::from(vec![-1, 1, 1, -1])?;
        let ranking = matrix.rank_edas(&criteria_types, &weights)?;
        assert_relative_eq!(
            ranking,
            dvector![0.04747397, 0.04029913, 1.0],
            epsilon = 1e-5
        );

        Ok(())
    }
}

mod ervd_tests {
    use super::*;

    #[test]
    fn test_rank() -> Result<(), McdmError> {
        let matrix = dmatrix![
            80.0, 70.0, 87.0, 77.0, 76.0, 80.0, 75.0;
            85.0, 65.0, 76.0, 80.0, 75.0, 65.0, 75.0;
            78.0, 90.0, 72.0, 80.0, 85.0, 90.0, 85.0;
            75.0, 84.0, 69.0, 85.0, 65.0, 65.0, 70.0;
            84.0, 67.0, 60.0, 75.0, 85.0, 75.0, 80.0;
            85.0, 78.0, 82.0, 81.0, 79.0, 80.0, 80.0;
            77.0, 83.0, 74.0, 70.0, 71.0, 65.0, 70.0;
            78.0, 82.0, 72.0, 80.0, 78.0, 70.0, 60.0;
            85.0, 90.0, 80.0, 88.0, 90.0, 80.0, 85.0;
            89.0, 75.0, 79.0, 67.0, 77.0, 70.0, 75.0;
            65.0, 55.0, 68.0, 62.0, 70.0, 50.0, 60.0;
            70.0, 64.0, 65.0, 65.0, 60.0, 60.0, 65.0;
            95.0, 80.0, 70.0, 75.0, 70.0, 75.0, 75.0;
            70.0, 80.0, 79.0, 80.0, 85.0, 80.0, 70.0;
            60.0, 78.0, 87.0, 70.0, 66.0, 70.0, 65.0;
            92.0, 85.0, 88.0, 90.0, 85.0, 90.0, 95.0;
            86.0, 87.0, 80.0, 70.0, 72.0, 80.0, 85.0;
        ];
        let weights = dvector![0.066, 0.196, 0.066, 0.130, 0.130, 0.216, 0.196];
        let criteria_types = mcdm::CriteriaType::profits(weights.len());
        let reference_point = dvector![80.0, 80.0, 80.0, 80.0, 80.0, 80.0, 80.0];
        let ranking = matrix.rank_ervd(&criteria_types, &weights, &reference_point, 2.25, 0.88)?;
        let expected = dvector![
            0.6601578744801836,
            0.5027110047442204,
            0.8847463896075456,
            0.5211495079062973,
            0.6096529567767885,
            0.7957970491733928,
            0.4978130505132295,
            0.5486570777965148,
            0.9079407590474731,
            0.5649609972974899,
            0.0698209896816763,
            0.1987226220443113,
            0.631746193377551,
            0.7159012609089653,
            0.4381108721234074,
            0.9716950549406589,
            0.7670370058345157
        ];
        assert_relative_eq!(ranking, expected, epsilon = 1e-5);

        Ok(())
    }

    #[test]
    fn test_rank_with_cost_criteria() -> Result<(), McdmError> {
        let matrix = dmatrix![
            80.0, 70.0, 87.0, 77.0, 76.0, 80.0, 75.0;
            85.0, 65.0, 76.0, 80.0, 75.0, 65.0, 75.0;
            78.0, 90.0, 72.0, 80.0, 85.0, 90.0, 85.0;
            75.0, 84.0, 69.0, 85.0, 65.0, 65.0, 70.0;
            84.0, 67.0, 60.0, 75.0, 85.0, 75.0, 80.0;
            85.0, 78.0, 82.0, 81.0, 79.0, 80.0, 80.0;
            77.0, 83.0, 74.0, 70.0, 71.0, 65.0, 70.0;
            78.0, 82.0, 72.0, 80.0, 78.0, 70.0, 60.0;
            85.0, 90.0, 80.0, 88.0, 90.0, 80.0, 85.0;
            89.0, 75.0, 79.0, 67.0, 77.0, 70.0, 75.0;
            65.0, 55.0, 68.0, 62.0, 70.0, 50.0, 60.0;
            70.0, 64.0, 65.0, 65.0, 60.0, 60.0, 65.0;
            95.0, 80.0, 70.0, 75.0, 70.0, 75.0, 75.0;
            70.0, 80.0, 79.0, 80.0, 85.0, 80.0, 70.0;
            60.0, 78.0, 87.0, 70.0, 66.0, 70.0, 65.0;
            92.0, 85.0, 88.0, 90.0, 85.0, 90.0, 95.0;
            86.0, 87.0, 80.0, 70.0, 72.0, 80.0, 85.0;
        ];
        let weights = dvector![0.066, 0.196, 0.066, 0.130, 0.130, 0.216, 0.196];
        let criteria_types = mcdm::CriteriaType::from(vec![-1, 1, -1, 1, -1, 1, -1])?;
        let reference_point = dvector![80.0, 80.0, 80.0, 80.0, 80.0, 80.0, 80.0];
        let ranking = matrix.rank_ervd(&criteria_types, &weights, &reference_point, 2.25, 0.88)?;
        let expected = dvector![
            0.6559997559670003,
            0.5217977925957993,
            0.7594602276018567,
            0.7313453836161443,
            0.5452375511596929,
            0.7100620905306492,
            0.6409153841787564,
            0.7463398467002611,
            0.6862817392737902,
            0.5463937478471941,
            0.3540287150358768,
            0.5017106312426843,
            0.6832426474880466,
            0.7646456165917208,
            0.6645042283380466,
            0.6279805495737201,
            0.6745200840907036
        ];
        assert_relative_eq!(ranking, expected, epsilon = 1e-5);

        Ok(())
    }
}

mod mabac_tests {
    use super::*;

    #[test]
    fn test_rank() -> Result<(), McdmError> {
        let matrix = dmatrix![
            2.9, 2.31, 0.56, 1.89;
            1.2, 1.34, 0.21, 2.48;
            0.3, 2.48, 1.75, 1.69
        ];
        let weights = dvector![0.25, 0.25, 0.25, 0.25];
        let criteria_types = mcdm::CriteriaType::from(vec![-1, 1, 1, -1])?;
        let normalized_matrix = matrix.normalize_min_max(&criteria_types)?;
        let ranking = normalized_matrix.rank_mabac(&weights)?;
        assert_relative_eq!(
            ranking,
            dvector![-0.01955314, -0.31233795, 0.52420052],
            epsilon = 1e-5
        );

        Ok(())
    }

    #[test]
    fn test_with_zero_weights() -> Result<(), McdmError> {
        let matrix = dmatrix![0.2, 0.8; 0.5, 0.5; 0.9, 0.1];
        let weights = dvector![0.0, 0.0];
        let ranking = matrix.rank_mabac(&weights)?;
        assert_eq!(ranking, dvector![0.0, 0.0, 0.0]);

        Ok(())
    }

    #[test]
    fn test_rank_with_invalid_dimensions() -> Result<(), McdmError> {
        let matrix = dmatrix![0.2, 0.8; 0.5, 0.5; 0.9, 0.1];
        let weights = dvector![0.6];
        let ranking = matrix.rank_mabac(&weights);
        assert!(ranking.is_err());

        Ok(())
    }
}

mod mairca_tests {
    use super::*;

    #[test]
    fn test_rank() -> Result<(), McdmError> {
        let matrix = dmatrix![
            2.9, 2.31, 0.56, 1.89;
            1.2, 1.34, 0.21, 2.48;
            0.3, 2.48, 1.75, 1.69
        ];
        let weights = dvector![0.25, 0.25, 0.25, 0.25];
        let criteria_types = mcdm::CriteriaType::from(vec![-1, 1, 1, -1])?;
        let normalized_matrix = matrix.normalize_min_max(&criteria_types)?;
        let ranking = normalized_matrix.rank_mairca(&weights)?;
        assert_relative_eq!(
            ranking,
            dvector![0.18125122, 0.27884615, 0.0],
            epsilon = 1e-5
        );

        Ok(())
    }
}

mod marcos_tests {
    use super::*;

    #[test]
    fn test_rank() -> Result<(), McdmError> {
        let matrix = dmatrix![
            2.9, 2.31, 0.56, 1.89;
            1.2, 1.34, 0.21, 2.48;
            0.3, 2.48, 1.75, 1.69
        ];
        let weights = dvector![0.25, 0.25, 0.25, 0.25];
        let criteria_types = mcdm::CriteriaType::from(vec![-1, 1, 1, -1])?;
        let ranking = matrix.rank_marcos(&criteria_types, &weights)?;
        assert_relative_eq!(
            ranking,
            dvector![0.51306940, 0.36312213, 0.91249658],
            epsilon = 1e-5
        );

        Ok(())
    }
}

mod moora_tests {
    use super::*;

    #[test]
    fn test_rank() -> Result<(), McdmError> {
        let matrix = dmatrix![
            2.9, 2.31, 0.56, 1.89;
            1.2, 1.34, 0.21, 2.48;
            0.3, 2.48, 1.75, 1.69
        ];
        let weights = dvector![0.25, 0.25, 0.25, 0.25];
        let criteria_types = mcdm::CriteriaType::from(vec![-1, 1, 1, -1])?;
        let ranking = matrix.rank_moora(&criteria_types, &weights)?;
        assert_relative_eq!(
            ranking,
            dvector![-0.12902028, -0.14965973, 0.26377149],
            epsilon = 1e-5
        );

        Ok(())
    }
}

mod ocra_tests {
    use super::*;

    #[test]
    fn test_rank() -> Result<(), McdmError> {
        let matrix = dmatrix![
            2.9, 2.31, 0.56, 1.89;
            1.2, 1.34, 0.21, 2.48;
            0.3, 2.48, 1.75, 1.69
        ];
        let weights = dvector![0.25, 0.25, 0.25, 0.25];
        let criteria_types = mcdm::CriteriaType::from(vec![-1, 1, 1, -1])?;
        let ranking = matrix.rank_ocra(&criteria_types, &weights)?;
        assert_relative_eq!(
            ranking,
            dvector![0.0, 0.73175174, 3.64463555],
            epsilon = 1e-5
        );

        Ok(())
    }
}

mod probid_tests {
    use super::*;

    #[test]
    fn test_rank_with_odd_num_alternatives() -> Result<(), McdmError> {
        let matrix = dmatrix![
            2.9, 2.31, 0.56, 1.89;
            1.2, 1.34, 0.21, 2.48;
            0.3, 2.48, 1.75, 1.69
        ];
        let weights = dvector![0.25, 0.25, 0.25, 0.25];
        let criteria_types = mcdm::CriteriaType::from(vec![-1, 1, 1, -1])?;
        let ranking = matrix.rank_probid(&criteria_types, &weights, false)?;
        assert_relative_eq!(
            ranking,
            dvector![0.31041914, 0.39049427, 1.1111652],
            epsilon = 1e-5
        );

        Ok(())
    }

    #[test]
    fn test_rank_with_even_num_alternatives() -> Result<(), McdmError> {
        let matrix = dmatrix![
            2.9, 2.31, 0.56, 1.89;
            1.2, 1.34, 0.21, 2.48;
            0.3, 2.48, 1.75, 1.69;
            1.3, 1.48, 1.2, 0.69
        ];
        let weights = dvector![0.25, 0.25, 0.25, 0.25];
        let criteria_types = mcdm::CriteriaType::from(vec![-1, 1, 1, -1])?;
        let ranking = matrix.rank_probid(&criteria_types, &weights, false)?;
        assert_relative_eq!(
            ranking,
            dvector![0.39286123, 0.40670392, 1.04890283, 0.84786888],
            epsilon = 1e-5
        );

        Ok(())
    }

    #[test]
    fn test_simple_rank() -> Result<(), McdmError> {
        let matrix = dmatrix![
            2.9, 2.31, 0.56, 1.89;
            1.2, 1.34, 0.21, 2.48;
            0.3, 2.48, 1.75, 1.69
        ];
        let weights = dvector![0.25, 0.25, 0.25, 0.25];
        let criteria_types = mcdm::CriteriaType::from(vec![-1, 1, 1, -1])?;
        let ranking = matrix.rank_probid(&criteria_types, &weights, true)?;
        assert_relative_eq!(
            ranking,
            dvector![0.0, 1.31254211, 3.3648893],
            epsilon = 1e-5
        );

        Ok(())
    }

    #[test]
    fn test_simple_rank_with_more_than_four_alts() -> Result<(), McdmError> {
        let matrix = dmatrix![
            2.9, 2.31, 0.56, 1.89;
            1.2, 1.34, 0.21, 2.48;
            0.3, 2.48, 1.75, 1.69;
            1.3, 1.48, 1.2, 0.69
        ];
        let weights = dvector![0.25, 0.25, 0.25, 0.25];
        let criteria_types = mcdm::CriteriaType::from(vec![-1, 1, 1, -1])?;
        let ranking = matrix.rank_probid(&criteria_types, &weights, true)?;
        assert_relative_eq!(
            ranking,
            dvector![0.33826075, 0.52928193, 3.95966538, 1.77215771],
            epsilon = 1e-5
        );

        Ok(())
    }
}

mod ram_tests {
    use super::*;

    #[test]
    fn test_rank() -> Result<(), McdmError> {
        let matrix = dmatrix![
            2.9, 2.31, 0.56, 1.89;
            1.2, 1.34, 0.21, 2.48;
            0.3, 2.48, 1.75, 1.69
        ];
        let weights = dvector![0.25, 0.25, 0.25, 0.25];
        let criteria_types = mcdm::CriteriaType::from(vec![-1, 1, 1, -1])?;
        let ranking = matrix.rank_ram(&criteria_types, &weights)?;
        assert_relative_eq!(
            ranking,
            dvector![1.40671879, 1.39992479, 1.48267751],
            epsilon = 1e-5
        );

        Ok(())
    }
}

<<<<<<< HEAD
mod spotis_tests {
=======
mod rim_tests {
>>>>>>> 3d9db3a7
    use super::*;

    #[test]
    fn test_rank() -> Result<(), McdmError> {
        let matrix = dmatrix![
            2.9, 2.31, 0.56, 1.89;
            1.2, 1.34, 0.21, 2.48;
            0.3, 2.48, 1.75, 1.69
        ];
        let weights = dvector![0.25, 0.25, 0.25, 0.25];
<<<<<<< HEAD
        let bounds = dmatrix![0.1, 3.0; 1.0, 2.48; 0.0, 1.9; 0.69, 3.1];
        let criteria_types = mcdm::CriteriaType::from(vec![-1, 1, 1, -1])?;
        let ranking = matrix.rank_spotis(&criteria_types, &weights, &bounds)?;
        assert_relative_eq!(
            ranking,
            dvector![0.57089264, 0.69544822, 0.14071266],
=======
        let criteria_types = mcdm::CriteriaType::from(vec![-1, 1, 1, -1])?;
        let criteria_range = dmatrix![0.1, 3.0; 1.0, 2.48; 0.0, 1.9; 0.69, 3.1];
        let reference_ideal = dmatrix![0.1, 0.1; 2.48, 2.48; 1.9, 1.9; 0.69, 0.69];
        let ranking =
            matrix.rank_rim(&criteria_types, &weights, &criteria_range, &reference_ideal)?;
        assert_relative_eq!(
            ranking,
            dvector![0.44909838, 0.33256763, 0.80336877],
>>>>>>> 3d9db3a7
            epsilon = 1e-5
        );

        Ok(())
    }
}

mod topsis_tests {
    use super::*;

    #[test]
    fn test_rank() -> Result<(), McdmError> {
        let matrix = dmatrix![
            2.9, 2.31, 0.56, 1.89;
            1.2, 1.34, 0.21, 2.48;
            0.3, 2.48, 1.75, 1.69
        ];
        let weights = dvector![0.25, 0.25, 0.25, 0.25];
        let criteria_types = mcdm::CriteriaType::from(vec![-1, 1, 1, -1])?;
        let normalized_matrix = matrix.normalize_min_max(&criteria_types)?;
        let ranking = normalized_matrix.rank_topsis(&weights)?;
        assert_relative_eq!(
            ranking,
            dvector![0.52910451, 0.72983217, 0.0],
            epsilon = 1e-5
        );

        Ok(())
    }

    #[test]
    fn test_with_zero_weights() -> Result<(), McdmError> {
        let matrix = dmatrix![0.2, 0.8; 0.5, 0.5; 0.9, 0.1];
        let weights = dvector![0.0, 0.0];
        let ranking = matrix.rank_topsis(&weights);
        assert!(ranking.is_err());

        Ok(())
    }

    #[test]
    fn test_rank_with_invalid_dimensions() -> Result<(), McdmError> {
        let matrix = dmatrix![0.2, 0.8; 0.5, 0.5; 0.9, 0.1];
        let weights = dvector![0.6];
        let ranking = matrix.rank_topsis(&weights);
        assert!(ranking.is_err());

        Ok(())
    }
}

mod waspas_tests {
    use super::*;
    use mcdm::CriteriaType;

    #[test]
    fn test_rank() -> Result<(), McdmError> {
        let matrix = dmatrix![
            2.9, 2.31, 0.56, 1.89;
            1.2, 1.34, 0.21, 2.48;
            0.3, 2.48, 1.75, 1.69
        ];
        let weights = dvector![0.25, 0.25, 0.25, 0.25];
        let criteria_type = CriteriaType::from(vec![-1, 1, 1, -1])?;
        let lambda = 0.5;
        let normalized_matrix = matrix.normalize_linear(&criteria_type)?;
        let ranking = normalized_matrix.rank_waspas(&weights, lambda)?;
        assert_relative_eq!(
            ranking,
            dvector![0.48487887, 0.36106779, 1.0],
            epsilon = 1e-5
        );

        Ok(())
    }

    #[test]
    fn test_rank_with_invalid_dimensions() -> Result<(), McdmError> {
        let matrix = dmatrix![0.2, 0.8; 0.5, 0.5; 0.9, 0.1];
        let weights = dvector![0.6];
        let ranking = matrix.rank_waspas(&weights, 0.5);
        assert!(ranking.is_err());

        Ok(())
    }

    #[test]
    fn test_rank_with_invalid_lambda() -> Result<(), McdmError> {
        let matrix = dmatrix![
            2.9, 2.31, 0.56, 1.89;
            1.2, 1.34, 0.21, 2.48;
            0.3, 2.48, 1.75, 1.69
        ];
        let weights = dvector![0.25, 0.25, 0.25, 0.25];
        let ranking = matrix.rank_waspas(&weights, -0.1);
        assert!(ranking.is_err());

        let ranking = matrix.rank_waspas(&weights, 1.1);
        assert!(ranking.is_err());

        Ok(())
    }
}
mod weighted_product_tests {
    use super::*;
    use mcdm::CriteriaType;

    #[test]
    fn test_rank() -> Result<(), McdmError> {
        let matrix = dmatrix![
            2.9, 2.31, 0.56, 1.89;
            1.2, 1.34, 0.21, 2.48;
            0.3, 2.48, 1.75, 1.69
        ];
        let weights = dvector![0.25, 0.25, 0.25, 0.25];
        let criteria_type = CriteriaType::from(vec![-1, 1, 1, -1])?;
        let normalized_matrix = matrix.normalize_sum(&criteria_type)?;
        let ranking = normalized_matrix.rank_weighted_product(&weights)?;
        assert_relative_eq!(
            ranking,
            dvector![0.21711531, 0.17273414, 0.53281425],
            epsilon = 1e-5
        );

        Ok(())
    }

    #[test]
    fn test_rank_with_invalid_dimensions() -> Result<(), McdmError> {
        let matrix = dmatrix![0.2, 0.8; 0.5, 0.5; 0.9, 0.1];
        let weights = dvector![0.6];
        let ranking = matrix.rank_weighted_product(&weights);
        assert!(ranking.is_err());

        Ok(())
    }

    #[test]
    fn test_rank_with_zero_weights() -> Result<(), McdmError> {
        let matrix = dmatrix![0.3, 0.5; 0.6, 0.9; 0.1, 0.2];
        let weights = dvector![0.0, 0.0];
        let criteria_type = CriteriaType::from(vec![1, -1])?;
        let normalized_matrix = matrix.normalize_sum(&criteria_type)?;
        let ranking = normalized_matrix.rank_weighted_product(&weights)?;
        assert_eq!(ranking, dvector![1.0, 1.0, 1.0]);

        Ok(())
    }
}

mod weighted_sum_tests {
    use super::*;
    #[test]
    fn test_rank() -> Result<(), McdmError> {
        let matrix = dmatrix![0.2, 0.8; 0.5, 0.5; 0.9, 0.1];
        let weights = dvector![0.6, 0.4];
        let ranking = matrix.rank_weighted_sum(&weights)?;
        assert_relative_eq!(ranking, dvector![0.44, 0.5, 0.58], epsilon = 1e-5);

        Ok(())
    }

    #[test]
    fn test_with_zero_weights() -> Result<(), McdmError> {
        let matrix = dmatrix![0.2, 0.8; 0.5, 0.5; 0.9, 0.1];
        let weights = dvector![0.0, 0.0];
        let ranking = matrix.rank_weighted_sum(&weights)?;
        assert_eq!(ranking, dvector![0.0, 0.0, 0.0]);

        Ok(())
    }

    #[test]
    fn test_rank_with_invalid_dimensions() -> Result<(), McdmError> {
        let matrix = dmatrix![0.2, 0.8; 0.5, 0.5; 0.9, 0.1];
        let weights = dvector![0.6];
        let ranking = matrix.rank_weighted_sum(&weights);
        assert!(ranking.is_err());

        Ok(())
    }
}<|MERGE_RESOLUTION|>--- conflicted
+++ resolved
@@ -486,29 +486,17 @@
     }
 }
 
-<<<<<<< HEAD
-mod spotis_tests {
-=======
 mod rim_tests {
->>>>>>> 3d9db3a7
-    use super::*;
-
-    #[test]
-    fn test_rank() -> Result<(), McdmError> {
-        let matrix = dmatrix![
-            2.9, 2.31, 0.56, 1.89;
-            1.2, 1.34, 0.21, 2.48;
-            0.3, 2.48, 1.75, 1.69
-        ];
-        let weights = dvector![0.25, 0.25, 0.25, 0.25];
-<<<<<<< HEAD
-        let bounds = dmatrix![0.1, 3.0; 1.0, 2.48; 0.0, 1.9; 0.69, 3.1];
-        let criteria_types = mcdm::CriteriaType::from(vec![-1, 1, 1, -1])?;
-        let ranking = matrix.rank_spotis(&criteria_types, &weights, &bounds)?;
-        assert_relative_eq!(
-            ranking,
-            dvector![0.57089264, 0.69544822, 0.14071266],
-=======
+    use super::*;
+
+    #[test]
+    fn test_rank() -> Result<(), McdmError> {
+        let matrix = dmatrix![
+            2.9, 2.31, 0.56, 1.89;
+            1.2, 1.34, 0.21, 2.48;
+            0.3, 2.48, 1.75, 1.69
+        ];
+        let weights = dvector![0.25, 0.25, 0.25, 0.25];
         let criteria_types = mcdm::CriteriaType::from(vec![-1, 1, 1, -1])?;
         let criteria_range = dmatrix![0.1, 3.0; 1.0, 2.48; 0.0, 1.9; 0.69, 3.1];
         let reference_ideal = dmatrix![0.1, 0.1; 2.48, 2.48; 1.9, 1.9; 0.69, 0.69];
@@ -517,7 +505,30 @@
         assert_relative_eq!(
             ranking,
             dvector![0.44909838, 0.33256763, 0.80336877],
->>>>>>> 3d9db3a7
+            epsilon = 1e-5
+        );
+
+        Ok(())
+    }
+}
+
+mod spotis_tests {
+    use super::*;
+
+    #[test]
+    fn test_rank() -> Result<(), McdmError> {
+        let matrix = dmatrix![
+            2.9, 2.31, 0.56, 1.89;
+            1.2, 1.34, 0.21, 2.48;
+            0.3, 2.48, 1.75, 1.69
+        ];
+        let weights = dvector![0.25, 0.25, 0.25, 0.25];
+        let bounds = dmatrix![0.1, 3.0; 1.0, 2.48; 0.0, 1.9; 0.69, 3.1];
+        let criteria_types = mcdm::CriteriaType::from(vec![-1, 1, 1, -1])?;
+        let ranking = matrix.rank_spotis(&criteria_types, &weights, &bounds)?;
+        assert_relative_eq!(
+            ranking,
+            dvector![0.57089264, 0.69544822, 0.14071266],
             epsilon = 1e-5
         );
 
