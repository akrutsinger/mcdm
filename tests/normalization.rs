use approx::assert_relative_eq;
use mcdm::{errors::McdmError, normalization::Normalize, CriteriaType};
use nalgebra::{dmatrix, DMatrix};

mod enhanced_accuracy_tests {
    use super::*;

    #[test]
    fn test_normalize() -> Result<(), McdmError> {
        let matrix = dmatrix![
            2.9, 2.31, 0.56, 1.89;
            1.2, 1.34, 0.21, 2.48;
            0.3, 2.48, 1.75, 1.69
        ];
        let criteria_types = CriteriaType::from(vec![-1, 1, 1, -1])?;
        let normalized_matrix = matrix.normalize_enhanced_accuracy(&criteria_types)?;
        let expected_matrix = dmatrix![
            0.25714286, 0.87022901, 0.56410256, 0.7979798;
            0.74285714, 0.12977099, 0.43589744, 0.2020202;
            1.0, 1.0, 1.0, 1.0
        ];
        assert_relative_eq!(normalized_matrix, expected_matrix, epsilon = 1e-5);

        Ok(())
    }
}

mod linear_tests {
    use super::*;

    #[test]
    fn test_normalize() -> Result<(), McdmError> {
        let matrix = dmatrix![
            2.9, 2.31, 0.56, 1.89;
            1.2, 1.34, 0.21, 2.48;
            0.3, 2.48, 1.75, 1.69
        ];
        let criteria_types = CriteriaType::from(vec![-1, 1, 1, -1])?;
        let normalized_matrix = matrix.normalize_linear(&criteria_types)?;
        let expected_matrix = dmatrix![
            0.10344828, 0.93145161, 0.32, 0.89417989;
            0.25, 0.54032258, 0.12, 0.68145161;
            1.0, 1.0, 1.0, 1.0
        ];
        assert_relative_eq!(normalized_matrix, expected_matrix, epsilon = 1e-5);

        Ok(())
    }
}

mod logarithmic_tests {
    use super::*;

    #[test]
    fn test_normalize() -> Result<(), McdmError> {
        let matrix = dmatrix![
            2.9, 2.31, 0.56, 1.89;
            1.2, 1.34, 0.21, 2.48;
            0.3, 2.48, 1.75, 1.69
        ];
        let criteria_types = CriteriaType::from(vec![-1, 1, 1, -1])?;
        let normalized_matrix = matrix.normalize_logarithmic(&criteria_types)?;
        let expected_matrix = dmatrix![
            -11.86325315, 0.4107828, 0.36677631, 0.34620508;
            -1.61708916, 0.14359391, 0.98722036, 0.28056765;
            14.48034231, 0.44562329, -0.35399666, 0.37322727
        ];
        assert_relative_eq!(normalized_matrix, expected_matrix, epsilon = 1e-5);

        Ok(())
    }
}

mod nonlinear_tests {
    use super::*;

    #[test]
    fn test_normalize() -> Result<(), McdmError> {
        let matrix = dmatrix![
            2.9, 2.31, 0.56, 1.89;
            1.2, 1.34, 0.21, 2.48;
            0.3, 2.48, 1.75, 1.69
        ];
        let criteria_types = CriteriaType::from(vec![-1, 1, 1, -1])?;
        let normalized_matrix = matrix.normalize_nonlinear(&criteria_types)?;
        let expected_matrix = dmatrix![
            0.00110706, 0.86760211, 0.1024, 0.7149484;
            0.015625, 0.29194849, 0.0144, 0.31644998;
            1.0, 1.0, 1.0, 1.0
        ];
        assert_relative_eq!(normalized_matrix, expected_matrix, epsilon = 1e-5);

        Ok(())
    }
}

mod max_tests {
    use super::*;

    #[test]
    fn test_normalize() -> Result<(), McdmError> {
        let matrix = dmatrix![
            2.9, 2.31, 0.56, 1.89;
            1.2, 1.34, 0.21, 2.48;
            0.3, 2.48, 1.75, 1.69
        ];
        let criteria_types = CriteriaType::from(vec![-1, 1, 1, -1])?;
        let normalized_matrix = matrix.normalize_max(&criteria_types)?;
        let expected_matrix = dmatrix![
            0.0, 0.93145161, 0.32, 0.23790323;
            0.5862069, 0.54032258, 0.12, 0.0;
            0.89655172, 1.0, 1.0, 0.31854839
        ];
        assert_relative_eq!(normalized_matrix, expected_matrix, epsilon = 1e-5);

        Ok(())
    }
}

mod minmax_tests {
    use super::*;

    #[test]
    fn test_normalize() -> Result<(), McdmError> {
        let matrix = dmatrix![
            2.9, 2.31, 0.56, 1.89;
            1.2, 1.34, 0.21, 2.48;
            0.3, 2.48, 1.75, 1.69
        ];
        let criteria_types = CriteriaType::from(vec![-1, 1, 1, -1])?;
        let normalized_matrix = matrix.normalize_min_max(&criteria_types)?;
        let expected_matrix = dmatrix![
            0.0, 0.85087719, 0.22727273, 0.74683544;
            0.65384615, 0.0, 0.0, 0.0;
            1.0, 1.0, 1.0, 1.0
        ];
        assert_relative_eq!(normalized_matrix, expected_matrix, epsilon = 1e-5);

        Ok(())
    }
}

mod ocra_tests {
    use super::*;

    #[test]
    fn test_normalize() -> Result<(), McdmError> {
        let matrix = dmatrix![
            2.9, 2.31, 0.56, 1.89;
            1.2, 1.34, 0.21, 2.48;
            0.3, 2.48, 1.75, 1.69
        ];
        let criteria_types = CriteriaType::from(vec![-1, 1, 1, -1])?;
        let normalized_matrix = matrix.normalize_ocra(&criteria_types)?;
        let expected_matrix = dmatrix![
            0.0, 0.7238806, 1.66666667, 0.34911243;
            5.66666667, 0.0, 0.0, 0.0;
            8.66666667, 0.85074627, 7.33333333, 0.46745562
        ];
        assert_relative_eq!(normalized_matrix, expected_matrix, epsilon = 1e-5);

        Ok(())
    }
}

<<<<<<< HEAD
mod spotis_tests {
=======
mod rim_tests {
>>>>>>> 3d9db3a7
    use super::*;

    #[test]
    fn test_normalize() -> Result<(), McdmError> {
        let matrix = dmatrix![
            2.9, 2.31, 0.56, 1.89;
            1.2, 1.34, 0.21, 2.48;
            0.3, 2.48, 1.75, 1.69
        ];
<<<<<<< HEAD
        let criteria_types = CriteriaType::from(vec![-1, 1, 1, -1])?;
        let bounds = dmatrix![0.1, 3.0; 1.0, 2.48; 0.0, 1.9; 0.69, 3.1];
        let normalized_matrix = matrix.normalize_spotis(&criteria_types, &bounds)?;
        let expected_matrix = dmatrix![
            0.96551724, 0.11486486, 0.70526316, 0.49792531;
            0.37931034, 0.77027027, 0.88947368, 0.74273859;
            0.06896552, 0.0       , 0.07894737, 0.41493776
        ];

=======
        let criteria_range = dmatrix![0.1, 3.0; 1.0, 2.48; 0.0, 1.9; 0.69, 3.1];
        let reference_ideal = dmatrix![0.1, 0.1; 2.48, 2.48; 1.9, 1.9; 0.69, 0.69];
        let normalized_matrix = matrix.normalize_rim(&criteria_range, &reference_ideal)?;
        let expected_matrix = dmatrix![
            0.03448276, 0.88513514, 0.29473684, 0.50207469;
            0.62068966, 0.22972973, 0.11052632, 0.25726141;
            0.93103448, 1.0,        0.92105263, 0.58506224
        ];
>>>>>>> 3d9db3a7
        assert_relative_eq!(normalized_matrix, expected_matrix, epsilon = 1e-5);

        Ok(())
    }
}

mod sum_tests {
    use super::*;

    #[test]
    fn test_normalize() -> Result<(), McdmError> {
        let matrix: DMatrix<f64> = dmatrix![
            2.9, 2.31, 0.56, 1.89;
            1.2, 1.34, 0.21, 2.48;
            0.3, 2.48, 1.75, 1.69
        ];
        let criteria_types = CriteriaType::from(vec![-1, 1, 1, -1])?;
        let normalized_matrix = matrix.normalize_sum(&criteria_types)?;
        let expected_matrix = dmatrix![
            0.07643312, 0.37683524, 0.22222222, 0.34716919;
            0.18471338, 0.21859706, 0.08333333, 0.26457652;
            0.7388535, 0.4045677, 0.69444444, 0.3882543
        ];
        assert_relative_eq!(normalized_matrix, expected_matrix, epsilon = 1e-5);

        Ok(())
    }
}

mod vector_tests {
    use super::*;

    #[test]
    fn test_normalize() -> Result<(), McdmError> {
        let matrix = dmatrix![
            2.9, 2.31, 0.56, 1.89;
            1.2, 1.34, 0.21, 2.48;
            0.3, 2.48, 1.75, 1.69
        ];
        let criteria_types = CriteriaType::from(vec![-1, 1, 1, -1])?;
        let normalized_matrix = matrix.normalize_vector(&criteria_types)?;
        let expected_matrix = dmatrix![
            0.08017585, 0.63383849, 0.30280447, 0.46710009;
            0.61938311, 0.3676812, 0.11355167, 0.30074509;
            0.90484578, 0.68048461, 0.94626396, 0.52349161
        ];
        assert_relative_eq!(normalized_matrix, expected_matrix, epsilon = 1e-5);

        Ok(())
    }
}

mod zavadskas_turskis_tests {
    use super::*;

    #[test]
    fn test_normalize() -> Result<(), McdmError> {
        let matrix = dmatrix![
            2.9, 2.31, 0.56, 1.89;
            1.2, 1.34, 0.21, 2.48;
            0.3, 2.48, 1.75, 1.69
        ];
        let criteria_types = CriteriaType::from(vec![-1, 1, 1, -1])?;
        let normalized_matrix = matrix.normalize_zavadskas_turskis(&criteria_types)?;
        let expected_matrix = dmatrix![
            -7.66666667, 0.93145161, 0.32, 0.8816568;
            -2.0, 0.54032258, 0.12, 0.53254438;
            1.0, 1.0, 1.0, 1.0
        ];
        assert_relative_eq!(normalized_matrix, expected_matrix, epsilon = 1e-5);

        Ok(())
    }
}<|MERGE_RESOLUTION|>--- conflicted
+++ resolved
@@ -163,21 +163,40 @@
     }
 }
 
-<<<<<<< HEAD
+mod rim_tests {
+    use super::*;
+
+    #[test]
+    fn test_normalize() -> Result<(), McdmError> {
+        let matrix = dmatrix![
+            2.9, 2.31, 0.56, 1.89;
+            1.2, 1.34, 0.21, 2.48;
+            0.3, 2.48, 1.75, 1.69
+        ];
+        let criteria_range = dmatrix![0.1, 3.0; 1.0, 2.48; 0.0, 1.9; 0.69, 3.1];
+        let reference_ideal = dmatrix![0.1, 0.1; 2.48, 2.48; 1.9, 1.9; 0.69, 0.69];
+        let normalized_matrix = matrix.normalize_rim(&criteria_range, &reference_ideal)?;
+        let expected_matrix = dmatrix![
+            0.03448276, 0.88513514, 0.29473684, 0.50207469;
+            0.62068966, 0.22972973, 0.11052632, 0.25726141;
+            0.93103448, 1.0,        0.92105263, 0.58506224
+        ];
+        assert_relative_eq!(normalized_matrix, expected_matrix, epsilon = 1e-5);
+
+        Ok(())
+    }
+}
+
 mod spotis_tests {
-=======
-mod rim_tests {
->>>>>>> 3d9db3a7
-    use super::*;
-
-    #[test]
-    fn test_normalize() -> Result<(), McdmError> {
-        let matrix = dmatrix![
-            2.9, 2.31, 0.56, 1.89;
-            1.2, 1.34, 0.21, 2.48;
-            0.3, 2.48, 1.75, 1.69
-        ];
-<<<<<<< HEAD
+    use super::*;
+
+    #[test]
+    fn test_normalize() -> Result<(), McdmError> {
+        let matrix = dmatrix![
+            2.9, 2.31, 0.56, 1.89;
+            1.2, 1.34, 0.21, 2.48;
+            0.3, 2.48, 1.75, 1.69
+        ];
         let criteria_types = CriteriaType::from(vec![-1, 1, 1, -1])?;
         let bounds = dmatrix![0.1, 3.0; 1.0, 2.48; 0.0, 1.9; 0.69, 3.1];
         let normalized_matrix = matrix.normalize_spotis(&criteria_types, &bounds)?;
@@ -187,16 +206,6 @@
             0.06896552, 0.0       , 0.07894737, 0.41493776
         ];
 
-=======
-        let criteria_range = dmatrix![0.1, 3.0; 1.0, 2.48; 0.0, 1.9; 0.69, 3.1];
-        let reference_ideal = dmatrix![0.1, 0.1; 2.48, 2.48; 1.9, 1.9; 0.69, 0.69];
-        let normalized_matrix = matrix.normalize_rim(&criteria_range, &reference_ideal)?;
-        let expected_matrix = dmatrix![
-            0.03448276, 0.88513514, 0.29473684, 0.50207469;
-            0.62068966, 0.22972973, 0.11052632, 0.25726141;
-            0.93103448, 1.0,        0.92105263, 0.58506224
-        ];
->>>>>>> 3d9db3a7
         assert_relative_eq!(normalized_matrix, expected_matrix, epsilon = 1e-5);
 
         Ok(())
